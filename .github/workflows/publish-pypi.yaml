name: publish-pypi

on:
  workflow_call:
    inputs:
      pypi_repository_url:
        required: true
        type: string
    secrets:
      pypi_api_login:
        required: true
      pypi_api_password:
        required: true

#jobs:
#  build:
#    runs-on: ubuntu-latest
#    steps:
#      - uses: actions/checkout@v3
#      - name: Publish python poetry package
#        env:
#          USER: ${{ secrets.pypi_api_login }}
#          PASS: ${{ secrets.pypi_api_password }}
#          REPO: ${{ inputs.pypi_repository_url }}
#        run: |
#          curl -sSL https://install.python-poetry.org | python3 -
#          export PATH="/home/runner/.local/bin:$PATH"
#          poetry config repositories.test-pypi $REPO
#          poetry build
#          poetry publish --username=$USER --password=$PASS

jobs:
  pypi-publish:
    name: upload release to PyPI
    runs-on: ubuntu-latest
    # Specifying a GitHub environment is optional, but strongly encouraged
<<<<<<< HEAD
    environment:
      name: pypi
      url: https://pypi.org/p/rstream
=======
    environment: release
>>>>>>> fa7a6c88
    permissions:
      # IMPORTANT: this permission is mandatory for trusted publishing
      id-token: write
    steps:
      # retrieve your distributions here
      - name: Publish package distributions to PyPI
        uses: pypa/gh-action-pypi-publish@release/v1

            <|MERGE_RESOLUTION|>--- conflicted
+++ resolved
@@ -34,13 +34,10 @@
     name: upload release to PyPI
     runs-on: ubuntu-latest
     # Specifying a GitHub environment is optional, but strongly encouraged
-<<<<<<< HEAD
     environment:
       name: pypi
       url: https://pypi.org/p/rstream
-=======
-    environment: release
->>>>>>> fa7a6c88
+
     permissions:
       # IMPORTANT: this permission is mandatory for trusted publishing
       id-token: write
