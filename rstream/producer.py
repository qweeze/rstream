--- conflicted
+++ resolved
@@ -319,10 +319,9 @@
                 )
 
         if len(messages) > 0:
-<<<<<<< HEAD
 
             if self._filter_value_extractor is None:
-                await publisher.client.send_frame(
+                await publisher.client.send_publish_frame(
                     schema.Publish(
                         publisher_id=publisher.id,
                         messages=messages,
@@ -330,7 +329,7 @@
                 )
 
             else:
-                await publisher.client.send_frame(
+                await publisher.client.send_publish_frame(
                     schema.Publish(
                         publisher_id=publisher.id,
                         messages=messages,
@@ -338,14 +337,6 @@
                     version=2,
                 )
 
-=======
-            await publisher.client.send_publish_frame(
-                schema.Publish(
-                    publisher_id=publisher.id,
-                    messages=messages,
-                ),
-            )
->>>>>>> b98d21ef
             publishing_ids.update([m.publishing_id for m in messages])
 
         if not sync:
@@ -695,4 +686,8 @@
             command_version_input
         )
         if server_command_version.max_version < 2:
-            raise ValueError("filtering is just supported for RabbitMQ 3.13")+            filter_not_supported = (
+                "Filtering is not supported by the broker "
+                + "(requires RabbitMQ 3.13+ and stream_filtering feature flag activated)"
+            )
+            raise ValueError(filter_not_supported)